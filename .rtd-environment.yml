--- conflicted
+++ resolved
@@ -62,8 +62,5 @@
 - pip:
     - sunpy-sphinx-theme
     - git+https://github.com/sphinx-gallery/sphinx-gallery
-<<<<<<< HEAD
-    - drms
-=======
     - sphinx-astropy
->>>>>>> b9ad2609
+    - drms