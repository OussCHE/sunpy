"""
This module provies GOES XRS `~sunpy.timeseries.TimeSeries` source.
"""
from pathlib import Path
from collections import OrderedDict

import h5netcdf
import matplotlib.dates as mdates
import matplotlib.ticker as mticker
import numpy as np
import packaging.version
from matplotlib import pyplot as plt
from pandas import DataFrame

import astropy.units as u
from astropy.time import Time, TimeDelta

import sunpy.io
from sunpy import log
from sunpy.extern import parse
from sunpy.io.file_tools import UnrecognizedFileTypeError
from sunpy.time import is_time_in_given_format, parse_time
from sunpy.timeseries.timeseriesbase import GenericTimeSeries
from sunpy.util.metadata import MetaDict
from sunpy.visualization import peek_show

__all__ = ['XRSTimeSeries']


class XRSTimeSeries(GenericTimeSeries):
    """
    GOES XRS Time Series.

    Each GOES satellite there are two X-ray Sensors (XRS) which provide solar X ray fluxes
    for the wavelength bands of 0.5 to 4 Å (short channel) sand 1 to 8 Å (long channel).
    Most recent data is usually available one or two days late.

    Data is available starting on 1981/01/01.

    Examples
    --------
    >>> import sunpy.timeseries
    >>> import sunpy.data.sample  # doctest: +REMOTE_DATA
    >>> goes = sunpy.timeseries.TimeSeries(sunpy.data.sample.GOES_XRS_TIMESERIES)  # doctest: +REMOTE_DATA
    >>> goes.peek()   # doctest: +SKIP

    References
    ----------
    * `GOES Mission Homepage <https://www.goes.noaa.gov>`_
    * `GOES XRS Homepage <https://www.swpc.noaa.gov/products/goes-x-ray-flux>`_
    * `GOES XRS Guide <https://ngdc.noaa.gov/stp/satellite/goes/doc/GOES_XRS_readme.pdf>`_
    * `NASCOM Data Archive <https://umbra.nascom.nasa.gov/goes/fits/>`_

    Notes
    -----
    * https://umbra.nascom.nasa.gov/goes/fits/goes_fits_files_notes.txt
    """
    # Class attribute used to specify the source class of the TimeSeries.
    _source = 'xrs'

    _netcdf_read_kw = {}
    h5netcdf_version = packaging.version.parse(h5netcdf.__version__)
    if h5netcdf_version == packaging.version.parse("0.9"):
        _netcdf_read_kw['decode_strings'] = True
    if h5netcdf_version >= packaging.version.parse("0.10"):
        _netcdf_read_kw['decode_vlen_strings'] = True

    def plot(self, axes=None, columns=["xrsa", "xrsb"], **kwargs):
        """
        Plots the GOES XRS light curve.

        Parameters
        ----------
        axes : `matplotlib.axes.Axes`, optional
            The axes on which to plot the TimeSeries. Defaults to current axes.
        columns : `list` of {'xrsa', 'xrsb'}, optional
            The channels to display. Defaults to ``["xrsa", "xrsb"]``.
        **kwargs : `dict`
            Additional plot keyword arguments that are handed to `~matplotlib.axes.Axes.plot`
            functions.

        Returns
        -------
        `~matplotlib.axes.Axes`
            The plot axes.
        """
        if not axes:
            axes = plt.gca()
        self._validate_data_for_plotting()
        plot_settings = {"xrsa": ["blue", r"0.5--4.0 $\AA$"], "xrsb": ["red", r"1.0--8.0 $\AA$"]}
        data = self.to_dataframe()
        for channel in columns:
            axes.plot_date(
                data.index, data[channel], "-", label=plot_settings[channel][1], color=plot_settings[channel][0], lw=2, **kwargs
            )
        axes.set_yscale("log")
        axes.set_ylim(1e-9, 1e-2)
        axes.set_ylabel("Watts m$^{-2}$")
        locator = mdates.AutoDateLocator()
        formatter = mdates.ConciseDateFormatter(locator)
        axes.xaxis.set_major_locator(locator)
        axes.xaxis.set_major_formatter(formatter)
        ax2 = axes.twinx()
        ax2.set_yscale("log")
        ax2.set_ylim(1e-9, 1e-2)
        labels = ["A", "B", "C", "M", "X"]
        centers = np.logspace(-7.5, -3.5, len(labels))
        ax2.yaxis.set_minor_locator(mticker.FixedLocator(centers))
        ax2.set_yticklabels(labels, minor=True)
        ax2.set_yticklabels([])
        axes.yaxis.grid(True, "major")
        axes.xaxis.grid(False, "major")
        axes.legend()
        return axes

    @property
    def observatory(self):
        """
        Retrieves the goes satellite number by parsing the meta dictionary.
        """
        # Various pattern matches for the meta fields.
        pattern_inst = ("GOES 1-{SatelliteNumber:02d} {}")
        pattern_new = ("sci_gxrs-l2-irrad_g{SatelliteNumber:02d}_d{year:4d}{month:2d}{day:2d}_{}.nc")
        pattern_old = ("go{SatelliteNumber:02d}{}{month:2d}{day:2d}.fits")
        pattern_r = ("sci_xrsf-l2-flx1s_g{SatelliteNumber:02d}_d{year:4d}{month:2d}{day:2d}_{}.nc")
        pattern_telescop = ("GOES {SatelliteNumber:02d}")
        # The ordering of where we get the metadata from is important.
        # We alway want to check ID first as that will most likely have the correct information.
        # The other fields are fallback and sometimes have data in them that is "useless".
        id = (
            self.meta.metas[0].get("id", "").strip()
            or self.meta.metas[0].get("TELESCOP", "").strip()
            or self.meta.metas[0].get("Instrument", "").strip()
        )
        if isinstance(id, bytes):
            # Needed for old versions of h5netcdf
            id = id.decode('ascii')
        if id is None:
            log.debug("Unable to get a satellite number from 'Instrument', 'TELESCOP' or 'id' ")
            return None
        for pattern in [pattern_inst, pattern_new, pattern_old, pattern_r, pattern_telescop]:
            parsed = parse(pattern, id)
            if parsed is not None:
                return f"GOES-{parsed['SatelliteNumber']}"
        log.debug('Satellite Number not found in metadata')
        return None

    @peek_show
    def peek(self, title="GOES X-ray flux", **kwargs):
        """
        Displays the GOES XRS light curve by calling `~sunpy.timeseries.sources.goes.XRSTimeSeries.plot`.

        .. plot::

            import sunpy.timeseries
            import sunpy.data.sample
            ts_goes = sunpy.timeseries.TimeSeries(sunpy.data.sample.GOES_XRS_TIMESERIES, source='XRS')
            ts_goes.peek()

        Parameters
        ----------
        title : `str`, optional
            The title of the plot. Defaults to "GOES X-ray flux".
        **kwargs : `dict`
            Additional plot keyword arguments that are handed to `~matplotlib.axes.Axes.plot`
            functions.
        """
        fig, ax = plt.subplots()
        axes = self.plot(axes=ax, **kwargs)
        axes.set_title(title)
        fig.autofmt_xdate()
        return fig

    @classmethod
    def _parse_file(cls, filepath):
        """
        Parses a GOES/XRS FITS file.

        Parameters
        ----------
        filepath : `str`
            The path to the file you want to parse.
        """
        if sunpy.io.detect_filetype(filepath) == "hdf5":
            return cls._parse_netcdf(filepath)
        try:
            hdus = sunpy.io.read_file(filepath)
        except UnrecognizedFileTypeError:
            raise ValueError(
                f"{Path(filepath).name} is not supported. Only fits and netCDF (nc) can be read.")
        else:
            return cls._parse_hdus(hdus)

    @classmethod
    def _parse_hdus(cls, hdulist):
        """
        Parses a GOES/XRS FITS `~astropy.io.fits.HDUList` from a FITS file.

        Parameters
        ----------
        hdulist : `astropy.io.fits.HDUList`
            A HDU list.
        """

        header = MetaDict(OrderedDict(hdulist[0].header))
        if len(hdulist) == 4:
            if is_time_in_given_format(hdulist[0].header['DATE-OBS'], '%d/%m/%Y'):
                start_time = Time.strptime(hdulist[0].header['DATE-OBS'], '%d/%m/%Y')
            elif is_time_in_given_format(hdulist[0].header['DATE-OBS'], '%d/%m/%y'):
                start_time = Time.strptime(hdulist[0].header['DATE-OBS'], '%d/%m/%y')
            else:
                raise ValueError("Date not recognized")
            xrsb = hdulist[2].data['FLUX'][0][:, 0]
            xrsa = hdulist[2].data['FLUX'][0][:, 1]
            seconds_from_start = hdulist[2].data['TIME'][0]
        elif 1 <= len(hdulist) <= 3:
            start_time = parse_time(header['TIMEZERO'], format='utime')
            seconds_from_start = hdulist[0].data[0]
            xrsb = hdulist[0].data[1]
            xrsa = hdulist[0].data[2]
        else:
            raise ValueError("Don't know how to parse this file")

        times = start_time + TimeDelta(seconds_from_start*u.second)
        times.precision = 9

        # remove bad values as defined in header comments
        xrsb[xrsb == -99999] = np.nan
        xrsa[xrsa == -99999] = np.nan

        # fix byte ordering
        newxrsa = xrsa.byteswap().newbyteorder()
        newxrsb = xrsb.byteswap().newbyteorder()

        data = DataFrame({'xrsa': newxrsa, 'xrsb': newxrsb},
                         index=times.isot.astype('datetime64'))
        data.sort_index(inplace=True)

        # Add the units
        units = OrderedDict([('xrsa', u.W/u.m**2),
                             ('xrsb', u.W/u.m**2)])
        return data, header, units

    @staticmethod
    def _parse_netcdf(filepath):
        """
        Parses the netCDF GOES files to return the data, header and associated units.

        Parameters
        ----------
        filepath : `~str`
            The path of the file to parse
        """
        with h5netcdf.File(filepath, mode="r", **XRSTimeSeries._netcdf_read_kw) as d:

            header = MetaDict(OrderedDict(d.attrs))
            if "a_flux" in d.variables:
                xrsa = np.array(d["a_flux"])
                xrsb = np.array(d["b_flux"])
<<<<<<< HEAD
                start_time_str = d["time"].attrs["units"].astype(str).lstrip("seconds since").rstrip("UTC")
                times = Time(parse_time(start_time_str).utime + d["time"], format='utime')
            elif "xrsa_flux" in d.variables:
                xrsa = np.array(d["xrsa_flux"])
                xrsb = np.array(d["xrsb_flux"])
                start_time_str = d["time"].attrs["units"].astype(str).lstrip("seconds since")
                times = Time(parse_time(start_time_str).utime + d["time"], format='utime')
=======
                start_time_str = d["time"].attrs["units"]
                if not isinstance(start_time_str, str):
                    # For h5netcdf<0.14
                    start_time_str = start_time_str.astype(str)
                start_time_str = start_time_str.lstrip("seconds since").rstrip("UTC")
                times = parse_time(start_time_str) + TimeDelta(d["time"], format="sec")
            elif "xrsa_flux" in d.variables:
                xrsa = np.array(d["xrsa_flux"])
                xrsb = np.array(d["xrsb_flux"])
                start_time_str = d["time"].attrs["units"]
                if not isinstance(start_time_str, str):
                    # For h5netcdf<0.14
                    start_time_str = start_time_str.astype(str)
                start_time_str = start_time_str.lstrip("seconds since")
                times = parse_time(start_time_str) + TimeDelta(d["time"], format="sec")
>>>>>>> 02a6059c

            else:
                raise ValueError(f"The file {filepath} doesn't seem to be a GOES netcdf file.")

        data = DataFrame({"xrsa": xrsa, "xrsb": xrsb}, index=times.datetime)
        data = data.replace(-9999, np.nan)
        units = OrderedDict([("xrsa", u.W/u.m**2),
                             ("xrsb", u.W/u.m**2)])

        return data, header, units

    @classmethod
    def is_datasource_for(cls, **kwargs):
        """
        Determines if header corresponds to a GOES lightcurve
        `~sunpy.timeseries.TimeSeries`.
        """
        if "source" in kwargs.keys():
            return kwargs["source"].lower().startswith(cls._source)
        if "meta" in kwargs.keys():
            return kwargs["meta"].get("TELESCOP", "").startswith("GOES")

        if "filepath" in kwargs.keys():
            try:
                if sunpy.io.detect_filetype(kwargs["filepath"]) == "hdf5":
                    with h5netcdf.File(kwargs["filepath"], mode="r", **cls._netcdf_read_kw) as f:
                        summary = f.attrs["summary"]
                        if not isinstance(summary, str):
                            # h5netcdf<0.14
                            summary = summary.astype(str)
                        return "XRS" in summary
            except Exception as e:
                log.debug(f'Reading {kwargs["filepath"]} failed with the following exception:\n{e}')
                return False<|MERGE_RESOLUTION|>--- conflicted
+++ resolved
@@ -257,15 +257,7 @@
             if "a_flux" in d.variables:
                 xrsa = np.array(d["a_flux"])
                 xrsb = np.array(d["b_flux"])
-<<<<<<< HEAD
-                start_time_str = d["time"].attrs["units"].astype(str).lstrip("seconds since").rstrip("UTC")
-                times = Time(parse_time(start_time_str).utime + d["time"], format='utime')
-            elif "xrsa_flux" in d.variables:
-                xrsa = np.array(d["xrsa_flux"])
-                xrsb = np.array(d["xrsb_flux"])
-                start_time_str = d["time"].attrs["units"].astype(str).lstrip("seconds since")
-                times = Time(parse_time(start_time_str).utime + d["time"], format='utime')
-=======
+
                 start_time_str = d["time"].attrs["units"]
                 if not isinstance(start_time_str, str):
                     # For h5netcdf<0.14
@@ -281,7 +273,6 @@
                     start_time_str = start_time_str.astype(str)
                 start_time_str = start_time_str.lstrip("seconds since")
                 times = parse_time(start_time_str) + TimeDelta(d["time"], format="sec")
->>>>>>> 02a6059c
 
             else:
                 raise ValueError(f"The file {filepath} doesn't seem to be a GOES netcdf file.")
