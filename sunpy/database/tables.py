# Author: Simon Liedtke <liedtke.simon@googlemail.com>
#
# This module was developed with funding provided by
# the Google Summer of Code (2013).
import os
import fnmatch
from time import mktime, strptime
from datetime import datetime

import numpy as np
from sqlalchemy import Float, Table, Column, String, Boolean, Integer, DateTime, ForeignKey
from sqlalchemy.orm import relationship
from sqlalchemy.ext.declarative import declarative_base

<<<<<<< HEAD
from sunpy.time import parse_time, TimeRange, Time
from sunpy.io import fits, file_tools as sunpy_filetools
from sunpy.util import print_table
from sunpy.extern.six.moves import map
from sunpy.extern import six
import sunpy.net
=======
import astropy.table
from astropy.units import Unit, nm, quantity, equivalencies
>>>>>>> c5453213

import sunpy.net
from sunpy import config
from sunpy.io import fits
from sunpy.io import file_tools as sunpy_filetools
from sunpy.time import parse_time

TIME_FORMAT = config.get("general", "time_format")

__all__ = [
    'WaveunitNotFoundError', 'WaveunitNotConvertibleError', 'JSONDump',
    'FitsHeaderEntry', 'FitsKeyComment', 'Tag', 'DatabaseEntry',
    'entries_from_query_result', 'entries_from_file', 'entries_from_dir',
    'display_entries']

Base = declarative_base()

# required for the many-to-many relation on tags:entries
association_table = Table('association', Base.metadata,
                          Column('tag_name', String, ForeignKey('tags.name')),
                          Column('entry_id', Integer, ForeignKey('data.id'))
                          )


class WaveunitNotFoundError(Exception):
    """This exception is raised if a wavelength unit cannot be found in a FITS
    header or in a VSO query result block.

    """

    def __init__(self, obj):
        self.obj = obj

    def __str__(self):  # pragma: no cover
        return 'the wavelength unit cannot be found in {0}'.format(self.obj) + \
               ' and default_waveunit not specified when opening the database'


class WaveunitNotConvertibleError(Exception):
    """This exception is raised if a wavelength cannot be converted to an
    astropy.units.Unit instance.

    """

    def __init__(self, waveunit):
        self.waveunit = waveunit

    def __str__(self):  # pragma: no cover
        return (
            'the waveunit {0!r} cannot be converted to an '
            'astropy.units.Unit instance'.format(self.waveunit))


class JSONDump(Base):
    __tablename__ = 'jsondumps'

    dump = Column(String, nullable=False, primary_key=True)

    def __init__(self, dump):
        self.dump = dump

    def __eq__(self, other):
        return self.dump == other.dump

    def __ne__(self, other):
        return not (self == other)

    def __str__(self):
        return self.dump

    def __repr__(self):  # pragma: no cover
        return '<{0}(dump {1!r})>'.format(self.__class__.__name__, self.dump)


class FitsHeaderEntry(Base):
    __tablename__ = 'fitsheaderentries'

    dbentry_id = Column(Integer, ForeignKey('data.id'))
    id = Column(Integer, primary_key=True)
    key = Column(String, nullable=False)
    value = Column(String)

    def __init__(self, key, value):
        self.key = key
        self.value = value

    def __eq__(self, other):
        return (
            (self.id == other.id or self.id is None or other.id is None) and
            self.key == other.key and
            self.value == other.value)

    def __hash__(self):
        return super(FitsHeaderEntry, self).__hash__()

    def __ne__(self, other):
        return not (self == other)

    def __repr__(self):  # pragma: no cover
        return '<{0}(id {1}, key {2!r}, value {3!r})>'.format(
            self.__class__.__name__, self.id, self.key, self.value)


class FitsKeyComment(Base):
    __tablename__ = 'fitskeycomments'

    dbentry_id = Column(Integer, ForeignKey('data.id'))
    id = Column(Integer, primary_key=True)
    key = Column(String, nullable=False)
    value = Column(String)

    def __init__(self, key, value):
        self.key = key
        self.value = value

    def __eq__(self, other):
        return (
            (self.id == other.id or self.id is None or other.id is None) and
            self.key == other.key and
            self.value == other.value)

    def __lt__(self, other):
        return ('{0}, {1}'.format(self.key, self.value) <
                '{0}, {1}'.format(other.key, other.value))

    def __hash__(self):
        return super(FitsKeyComment, self).__hash__()

    def __ne__(self, other):
        return not (self == other)

    def __repr__(self):  # pragma: no cover
        return '<{0}(id {1}, key {2!r}, value {3!r})>'.format(
            self.__class__.__name__, self.id, self.key, self.value)


class Tag(Base):
    __tablename__ = 'tags'

    name = Column(String, nullable=False, primary_key=True)

    def __init__(self, name):
        self.name = name

    def __eq__(self, other):
        return self.name == other.name

    def __hash__(self):
        return super(Tag, self).__hash__()

    def __ne__(self, other):
        return not (self == other)

    def __str__(self):
        return self.name

    def __repr__(self):  # pragma: no cover
        return '<{0}(name {1!r})>'.format(self.__class__.__name__, self.name)


class DatabaseEntry(Base):
    """
    DatabaseEntry()

    The class :class:`DatabaseEntry` represents the main table of the database
    and each instance represents one record that *can* be saved in the
    database.

    Parameters
    ----------
    id : int
        A unique ID number. By default it is None, but automatically set to the
        maximum number plus one when this entry is added to the database.
    source : string
        The source is the name of an observatory or the name of a network of
        observatories.
    provider : string
        The name of the server which provides the retrieved data.
    physobs : string
        A physical observable identifier used by VSO.
    fileid : string
        The file ID is a string defined by the data provider that should point
        to a specific data product. The association of fileid to the specific
        data may change sometime, if the fileid always points to the latest
        calibrated data.
    observation_time_start : datetime
        The date and time when the observation of the data started.
    observation_time_end : datetime
        The date and time when the observation of the data ended.
    instrument : string
        The instrument which was used to observe the data.
    size : float
        The size of the data in kilobytes.
    wavemin : float
        The value of the measured wave length.
    wavemax : float
        This is the same value as ``wavemin``. The value is stored twice,
        because each ``suds.sudsobject.QueryResponseBlock`` which is used by
        the vso package contains both these values.
    hdu_index : int
        This value provides a list of all available HDUs and in what
        files they are located.
    path : string
        A local file path where the according FITS file is saved.
    download_time : datetime
        The date and time when the files connected to a query have been
        downloaded. Note: this is not the date and time when this entry has
        been added to a database!
    starred : bool
        Entries can be starred to mark them. By default, this value is False.
    fits_header_entries : list
        A list of ``FitsHeaderEntry`` instances.
    tags : list
        A list of ``Tag`` instances. Use `sunpy.database.Database.tag` to
        add a new tag or multiple tags to a specific entry.

    """
    __tablename__ = 'data'

    # FIXME: primary key is data provider + file ID + download_time!
    id = Column(Integer, primary_key=True)
    source = Column(String)
    provider = Column(String)
    physobs = Column(String)
    fileid = Column(String)
    observation_time_start = Column(DateTime)
    observation_time_end = Column(DateTime)
    instrument = Column(String)
    size = Column(Float)
    wavemin = Column(Float)
    wavemax = Column(Float)
    hdu_index = Column(Integer)
    path = Column(String)
    download_time = Column(DateTime)
    starred = Column(Boolean, default=False)
    fits_header_entries = relationship('FitsHeaderEntry')
    fits_key_comments = relationship('FitsKeyComment')
    tags = relationship('Tag', secondary=association_table, backref='data')

    @classmethod
    def _from_query_result_block(cls, qr_block, default_waveunit=None):
        """Make a new :class:`DatabaseEntry` instance from a VSO query result
        block. The values of :attr:`wavemin` and :attr:`wavemax` are converted
        to nm (nanometres).

        Parameters
        ----------
        qr_block : suds.sudsobject.QueryResponseBlock
            A query result block is usually not created directly; instead,
            one gets instances of ``suds.sudsobject.QueryResponseBlock`` by
            iterating over a VSO query result.
        default_waveunit : str, optional
            The wavelength unit that is used if it cannot be found in the
            `qr_block`.

        Examples
        --------
        >>> from sunpy.net import vso
        >>> from sunpy.database.tables import DatabaseEntry
        >>> client = vso.VSOClient()  # doctest: +REMOTE_DATA
        >>> qr = client.search(
        ...     vso.attrs.Time('2001/1/1', '2001/1/2'),
        ...     vso.attrs.Instrument('eit'))  # doctest: +REMOTE_DATA
        >>> entry = DatabaseEntry._from_query_result_block(qr[0])  # doctest: +REMOTE_DATA
        >>> entry.source  # doctest: +REMOTE_DATA
        SOHO
        >>> entry.provider  # doctest: +REMOTE_DATA
        SDAC
        >>> entry.physobs  # doctest: +REMOTE_DATA
        'intensity'
        >>> entry.fileid  # doctest: +REMOTE_DATA
        /archive/soho/private/data/processed/eit/lz/2001/01/efz20010101.000042
        >>> entry.observation_time_start, entry.observation_time_end  # doctest: +REMOTE_DATA
        (datetime.datetime(2001, 1, 1, 0, 0, 42), datetime.datetime(2001, 1, 1, 0, 0, 54))
        >>> entry.instrument  # doctest: +REMOTE_DATA
        EIT
        >>> entry.size  # doctest: +REMOTE_DATA
        2059.0
        >>> entry.wavemin, entry.wavemax  # doctest: +REMOTE_DATA
        (19.5, 19.5)

        """
        time_start = datetime.strptime(qr_block.time.start, '%Y%m%d%H%M%S')
        if not qr_block.time.end:
            qr_block.time.end = qr_block.time.start
        time_end = datetime.strptime(qr_block.time.end, '%Y%m%d%H%M%S')
        wave = qr_block.wave
        unit = None
        if wave.waveunit is None:
            if default_waveunit is not None:
                unit = Unit(default_waveunit)
        else:
            # some query response blocks store the unit "kev",
            # but Astropy only understands "keV". See issue #766.
            waveunit = wave.waveunit
            if waveunit == "kev":
                waveunit = "keV"
            unit = Unit(waveunit)
        if wave.wavemin is None:
            wavemin = None
        else:
            if unit is None:
                raise WaveunitNotFoundError(qr_block)
            wavemin = unit.to(nm, float(wave.wavemin),
                              equivalencies.spectral())
        if wave.wavemax is None:
            wavemax = None
        else:
            if unit is None:
                raise WaveunitNotFoundError(qr_block)
            wavemax = unit.to(nm, float(wave.wavemax),
                              equivalencies.spectral())
        source = getattr(qr_block, 'source', None)
        provider = getattr(qr_block, 'provider', None)
        fileid = getattr(qr_block, 'fileid', None)
        instrument = getattr(qr_block, 'instrument', None)
        size = getattr(qr_block, 'size', -1)
        physobs = getattr(qr_block, 'physobs', None)
        if physobs is not None:
            physobs = str(physobs)
        return cls(
            source=source, provider=provider, physobs=physobs, fileid=fileid,
            observation_time_start=time_start, observation_time_end=time_end,
            instrument=instrument, size=size,
            wavemin=wavemin, wavemax=wavemax)

    @classmethod
    def _from_fido_search_result_block(cls, sr_block, default_waveunit=None):
        """
        Make a new :class:`DatabaseEntry` instance from a Fido search
        result block.

        Parameters
        ----------
        sr_block : `sunpy.net.dataretriever.client.QueryResponseBlock`
            A query result block is usually not created directly; instead,
            one gets instances of
            ``sunpy.net.dataretriever.client.QueryResponseBlock`` by iterating
            over each element of a Fido search result.
        default_waveunit : `str`, optional
            The wavelength unit that is used if it cannot be found in the
            `sr_block`.
        """
        # All attributes of DatabaseEntry that are not in QueryResponseBlock
        # are set as None for now.
        source = getattr(sr_block, 'source', None)
        provider = getattr(sr_block, 'provider', None)
        physobs = getattr(sr_block, 'physobs', None)
        if physobs is not None:
            physobs = str(physobs)
        instrument = getattr(sr_block, 'instrument', None)
        time_start = sr_block.time.start.datetime
        time_end = sr_block.time.end.datetime

        wavelengths = getattr(sr_block, 'wave', None)
        wavelength_temp = {}
        if isinstance(wavelength_temp, tuple):
            # Tuple of values
            wavelength_temp['wavemin'] = wavelengths[0]
            wavelength_temp['wavemax'] = wavelengths[1]
        else:
            # Single Value
            wavelength_temp['wavemin'] = wavelength_temp['wavemax'] = wavelengths

        final_values = {}
        for key, val in wavelength_temp.items():
            if isinstance(val, quantity.Quantity):
                unit = getattr(val, 'unit', None)
                if unit is None:
                    if default_waveunit is not None:
                        unit = Unit(default_waveunit)
                    else:
                        raise WaveunitNotFoundError(sr_block)
                final_values[key] = unit.to(nm, float(val.value), equivalencies.spectral())
            elif val is None or np.isnan(val):
                final_values[key] = val

        wavemin = final_values['wavemin']
        wavemax = final_values['wavemax']

        # sr_block.url of a QueryResponseBlock attribute is stored in fileid
        fileid = str(sr_block.url) if sr_block.url is not None else None
        size = None
        return cls(
            source=source, provider=provider, physobs=physobs, fileid=fileid,
            observation_time_start=time_start, observation_time_end=time_end,
            instrument=instrument, size=size,
            wavemin=wavemin, wavemax=wavemax)

    def __eq__(self, other):

        if self.wavemin is None and other.wavemin is None:
            wavemins_equal = True
        elif not all([self.wavemin, other.wavemin]):
            # This means one is None and the other isnt
            wavemins_equal = False
        else:
            wavemins_equal = np.allclose([self.wavemin], [other.wavemin], equal_nan=True)

        if self.wavemax is None and other.wavemax is None:
            wavemaxs_equal = True
        elif not all([self.wavemax, other.wavemax]):
            # This means one is None and the other isnt
            wavemaxs_equal = False
        else:
            wavemaxs_equal = np.allclose([self.wavemax], [other.wavemax], equal_nan=True)

        return (
            (self.id == other.id or self.id is None or other.id is None) and
            self.source == other.source and
            self.provider == other.provider and
            self.physobs == other.physobs and
            self.fileid == other.fileid and
            self.observation_time_start == other.observation_time_start and
            self.observation_time_end == other.observation_time_end and
            self.instrument == other.instrument and
            self.size == other.size and
            wavemins_equal and
            wavemaxs_equal and
            self.path == other.path and
            self.download_time == other.download_time and
            bool(self.starred) == bool(other.starred) and
            self.fits_header_entries == other.fits_header_entries and
            self.tags == other.tags)

    def _compare_attributes(self, other, attribute_list):
        """
        Compare a given list of attributes of two :class:`DatabaseEntry`
        instances and return True if all of them match.

        Parameters
        ----------
        other : :class:`DatabaseEntry` instance

        attribute_list : `list`
            The list of attributes that will be compared in both instances,
            self and other.

        """
        if len(attribute_list) == 0:
            raise TypeError('At least one attribute required')
        for attribute in attribute_list:
            if getattr(self, attribute) != getattr(other, attribute):
                return False
        return True

    def __hash__(self):
        return super(DatabaseEntry, self).__hash__()

    def __ne__(self, other):  # pragma: no cover
        return not (self == other)

    def __repr__(self):  # pragma: no cover
        attrs = [
            'id', 'source', 'provider', 'physobs', 'fileid',
            'observation_time_start', 'observation_time_end', 'instrument',
            'size', 'wavemin', 'wavemax', 'path', 'download_time', 'starred',
            'fits_header_entries', 'tags']
        ret = '<{0}('.format(self.__class__.__name__)
        for attr in attrs:
            value = getattr(self, attr, None)
            if value:
                ret += '{0} {1!r}, '.format(attr, value)
        ret = ret.rstrip(', ')
        ret += ')>'
        return ret


def entries_from_query_result(qr, default_waveunit=None):
    """
    Use a query response returned from :meth:`sunpy.net.vso.VSOClient.search`
    or :meth:`sunpy.net.vso.VSOClient.query_legacy` to generate instances of
    :class:`DatabaseEntry`. Return an iterator over those instances.

    Parameters
    ----------
    qr : `sunpy.net.vso.QueryResponse`
        The query response from which to build the database entries.

    default_waveunit : `str`, optional
        See :meth:`sunpy.database.DatabaseEntry.from_query_result_block`.

    Examples
    --------
    >>> from sunpy.net import vso
    >>> from sunpy.database.tables import entries_from_query_result
    >>> client = vso.VSOClient()  # doctest: +REMOTE_DATA
    >>> qr = client.search(
    ...     vso.attrs.Time('2001/1/1', '2001/1/2'),
    ...     vso.attrs.Instrument('eit'))  # doctest: +REMOTE_DATA
    >>> entries = entries_from_query_result(qr)  # doctest: +REMOTE_DATA
    >>> entry = next(entries)  # doctest: +REMOTE_DATA
    >>> entry.source  # doctest: +REMOTE_DATA
    SOHO
    >>> entry.provider  # doctest: +REMOTE_DATA
    SDAC
    >>> entry.physobs  # doctest: +REMOTE_DATA
    'intensity'
    >>> entry.fileid  # doctest: +REMOTE_DATA
    /archive/soho/private/data/processed/eit/lz/2001/01/efz20010101.000042
    >>> entry.observation_time_start, entry.observation_time_end  # doctest: +REMOTE_DATA
    (datetime.datetime(2001, 1, 1, 0, 0, 42), datetime.datetime(2001, 1, 1, 0, 0, 54))
    >>> entry.instrument  # doctest: +REMOTE_DATA
    EIT
    >>> entry.size  # doctest: +REMOTE_DATA
    2059.0
    >>> entry.wavemin, entry.wavemax  # doctest: +REMOTE_DATA
    (19.5, 19.5)

    """
    for block in qr:
        yield DatabaseEntry._from_query_result_block(block, default_waveunit)


def entries_from_fido_search_result(sr, default_waveunit=None):
    """
    Use a `sunpy.net.dataretriever.fido_factory.UnifiedResponse`
    object returned from
    :meth:`sunpy.net.dataretriever.fido_factory.UnifiedDownloaderFactory.search`
    to generate instances of :class:`DatabaseEntry`. Return an iterator
    over those instances.

    Parameters
    ----------
    search_result : `sunpy.net.dataretriever.fido_factory.UnifiedResponse`
            A UnifiedResponse object that is used to store responses from the
            unified downloader. This is returned by the ``search`` method of a
            :class:`sunpy.net.dataretriever.fido_factory.UnifiedDownloaderFactory`
            object.

    default_waveunit : `str`, optional
        The wavelength unit that is used if it cannot be found in the Query
        Response block.

    Examples
    --------
    >>> from sunpy.net import Fido, attrs
    >>> from sunpy.database.tables import entries_from_fido_search_result
    >>> sr = Fido.search(attrs.Time("2012/1/1", "2012/1/2"),
    ...     attrs.Instrument('lyra')) # doctest: +REMOTE_DATA
    >>> entries = entries_from_fido_search_result(sr) # doctest: +REMOTE_DATA
    >>> entry = next(entries) # doctest: +REMOTE_DATA
    >>> entry.source # doctest: +REMOTE_DATA
    'Proba2'
    >>> entry.provider # doctest: +REMOTE_DATA
    'esa'
    >>> entry.physobs # doctest: +REMOTE_DATA
    'irradiance'
    >>> entry.fileid # doctest: +REMOTE_DATA
    'http://proba2.oma.be/lyra/data/bsd/2012/01/01/lyra_20120101-000000_lev2_std.fits'
    >>> entry.observation_time_start, entry.observation_time_end # doctest: +REMOTE_DATA
    (datetime.datetime(2012, 1, 1, 0, 0), datetime.datetime(2012, 1, 2, 0, 0))
    >>> entry.instrument # doctest: +REMOTE_DATA
    'lyra'

    """
    for entry in sr:
        if isinstance(entry, sunpy.net.vso.vso.QueryResponse):
            # This is because Fido can search the VSO. It
            # returns a VSO QueryResponse.
            for block in entry:
                yield DatabaseEntry._from_query_result_block(block, default_waveunit)
        elif isinstance(entry, sunpy.net.jsoc.jsoc.JSOCResponse):
            # Adding JSOC results to the DB not supported for now
            raise ValueError("Cannot add JSOC results to database")
        else:
            for block in entry:
                yield DatabaseEntry._from_fido_search_result_block(block, default_waveunit)


def entries_from_file(file, default_waveunit=None,
                      time_string_parse_format=''):
    """Use the headers of a FITS file to generate an iterator of
    :class:`sunpy.database.tables.DatabaseEntry` instances. Gathered
    information will be saved in the attribute `fits_header_entries`. If the
    key INSTRUME, WAVELNTH or DATE-OBS / DATE_OBS is available, the attribute
    `instrument`, `wavemin` and `wavemax` or `observation_time_start` is set,
    respectively. If the wavelength unit can be read, the values of `wavemin`
    and `wavemax` are converted to nm (nanometres). The value of the `file`
    parameter is used to set the attribute `path` of each generated database
    entry.

    Parameters
    ----------
    file : str or file-like object
        Either a path pointing to a FITS file or a an opened file-like object.
        If an opened file object, its mode must be one of the following rb,
        rb+, or ab+.

    default_waveunit : str, optional
        The wavelength unit that is used for a header if it cannot be
        found.

    time_string_parse_format : str, optional
        Fallback timestamp format which will be passed to
        `~astropy.time.Time.strptime` if `sunpy.time.parse_time` is unable to
        automatically read the `date-obs` metadata.

    Raises
    ------
    sunpy.database.WaveunitNotFoundError
        If `default_waveunit` is not given and the wavelength unit cannot
        be found in one of the FITS headers

    sunpy.WaveunitNotConvertibleError
        If a wavelength unit could be found but cannot be used to create an
        instance of the type ``astropy.units.Unit``. This can be the case
        for example if a FITS header has the key `WAVEUNIT` with the value
        `nonsense`.

    Examples
    --------
    >>> from sunpy.database.tables import entries_from_file
    >>> import sunpy.data.sample  # doctest: +REMOTE_DATA
    >>> entries = list(entries_from_file(sunpy.data.sample.SWAP_LEVEL1_IMAGE))  # doctest: +REMOTE_DATA
    >>> len(entries)  # doctest: +REMOTE_DATA
    1
    >>> entry = entries.pop()  # doctest: +REMOTE_DATA
    >>> entry.instrument  # doctest: +REMOTE_DATA
    'SWAP'
    >>> entry.observation_time_start, entry.observation_time_end  # doctest: +REMOTE_DATA
    (datetime.datetime(2011, 6, 7, 6, 33, 29, 759000), None)
    >>> entry.wavemin, entry.wavemax  # doctest: +REMOTE_DATA
    (17.400000000000002, 17.400000000000002)
    >>> len(entry.fits_header_entries)  # doctest: +REMOTE_DATA
    111

    """
    headers = fits.get_header(file)
    if isinstance(file, str):
        filename = file
    else:
        filename = getattr(file, 'name', None)
    for header in headers:
        entry = DatabaseEntry(path=filename)
        for key, value in header.items():
            # Yes, it is possible to have an empty key in a FITS file.
            # Example: sunpy.data.sample.EIT_195_IMAGE
            # Don't ask me why this could be a good idea.
            if key == '':
                value = str(value)
            elif key == 'KEYCOMMENTS':
                for k, v in value.items():
                    entry.fits_key_comments.append(FitsKeyComment(k, v))
                continue
            entry.fits_header_entries.append(FitsHeaderEntry(key, value))
        waveunit = fits.extract_waveunit(header)
        entry.hdu_index = headers.index(header)
        if waveunit is None:
            waveunit = default_waveunit
        unit = None
        if waveunit is not None:
            try:
                unit = Unit(waveunit)
            except ValueError:
                raise WaveunitNotConvertibleError(waveunit)
        for header_entry in entry.fits_header_entries:
            key, value = header_entry.key, header_entry.value
            if key == 'INSTRUME':
                entry.instrument = value
            elif key == 'WAVELNTH':
                if unit is None:
                    raise WaveunitNotFoundError(file)
                # use the value of `unit` to convert the wavelength to nm
                entry.wavemin = entry.wavemax = unit.to(
                    nm, value, equivalencies.spectral())
            # NOTE: the key DATE-END or DATE_END is not part of the official
            # FITS standard, but many FITS files use it in their header
            elif key in ('DATE-END', 'DATE_END'):
                try:
                    dt = parse_time(value).datetime
                except ValueError:
                    dt = Time.strptime(value, time_string_parse_format).datetime
                entry.observation_time_end = dt
            elif key in ('DATE-OBS', 'DATE_OBS'):
                try:
                    dt = parse_time(value).datetime
                except ValueError:
                    dt = Time.strptime(value, time_string_parse_format).datetime
                entry.observation_time_start = dt
        yield entry


def entries_from_dir(fitsdir, recursive=False, pattern='*',
                     default_waveunit=None, time_string_parse_format=None):
    """Search the given directory for FITS files and use the corresponding FITS
    headers to generate instances of :class:`DatabaseEntry`. FITS files are
    detected by reading the content of each file, the `pattern` argument may be
    used to avoid reading entire directories if one knows that all FITS files
    have the same filename extension.

    Parameters
    ----------
    fitsdir : string
        The directory where to look for FITS files.

    recursive : bool, optional
        If True, the given directory will be searched recursively. Otherwise,
        only the given directory and no subdirectories are searched. The
        default is `False`, i.e. the given directory is not searched
        recursively.

    pattern : string, optional
        The pattern can be used to filter the list of filenames before the
        files are attempted to be read. The default is to collect all files.
        This value is passed to the function :func:`fnmatch.filter`, see its
        documentation for more information on the supported syntax.

    default_waveunit : str, optional
        See
        :meth:`sunpy.database.tables.DatabaseEntry.add_fits_header_entries_from_file`.

    time_string_parse_format : str, optional
        Fallback timestamp format which will be passed to
        `~astropy.time.Time.strptime` if `sunpy.time.parse_time` is unable to
        automatically read the `date-obs` metadata.

    Returns
    -------
    generator of (DatabaseEntry, str) pairs
        A generator where each item is a tuple consisting of a
        :class:`DatabaseEntry` instance and the absolute path to the filename
        which was used to make the database entry.

    Examples
    --------
    >>> import os
    >>> from sunpy.data.test import rootdir as fitsdir
    >>> from sunpy.database.tables import entries_from_dir

    >>> eitdir = os.path.join(fitsdir, 'EIT')
    >>> entries = list(entries_from_dir(eitdir, default_waveunit='angstrom'))
    >>> len(entries)
    13

    """
    for dirpath, dirnames, filenames in os.walk(fitsdir):
        filename_paths = (os.path.join(dirpath, name) for name in filenames)
        for path in fnmatch.filter(filename_paths, pattern):
            try:
                filetype = sunpy_filetools._detect_filetype(path)
            except (
                    sunpy_filetools.UnrecognizedFileTypeError,
                    sunpy_filetools.InvalidJPEG2000FileExtension):
                continue
            if filetype == 'fits':
                for entry in entries_from_file(
                        path, default_waveunit,
                        time_string_parse_format=time_string_parse_format
                ):
                    yield entry, path
        if not recursive:
            break


def _create_display_table(database_entries, columns=None, sort=False):
    """Generate a table to display the database entries.

    Parameters
    ----------
    database_entries : iterable of :class:`DatabaseEntry` instances
        The database entries will be the rows in the resulting table.

    columns : iterable of str
        The columns that will be displayed in the resulting table. Possible
        values for the strings are all attributes of :class:`DatabaseEntry`.

    sort : bool (optional)
        If True, sorts the entries before displaying them.

    Returns
    -------
    str
        An astropy table that can be printed on the console or written to a
        file.

    """
    if columns is None:
        columns = ['id', 'observation_time_start', 'observation_time_end',
                   'instrument', 'source', 'provider', 'physobs', 'wavemin',
                   'wavemax', 'path', 'fileid', 'tags', 'starred',
                   'download_time', 'size']

    data = []
    for entry in database_entries:
        row = []
        for col in columns:
            if col == 'starred':
                row.append('Yes' if entry.starred else 'No')
            elif col == 'tags':
                row.append(', '.join(map(str, entry.tags)) or 'N/A')
            elif col == 'hdu_index':
                row.append(entry.hdu_index)
            # do not display microseconds in datetime columns
            elif col in (
                    'observation_time_start',
                    'observation_time_end',
                    'download_time'):
                time = getattr(entry, col, None)
                if time is None:
                    formatted_time = 'N/A'
                else:
                    formatted_time = time.strftime(TIME_FORMAT)
                row.append(formatted_time)
            else:
                row.append(str(getattr(entry, col) or 'N/A'))
        if not row:
            raise TypeError('at least one column must be given')
        data.append(row)
    if not data:
        raise TypeError('given iterable is empty')
    if sort:
        data.sort()
    return astropy.table.Table(rows=data, names=columns)


def display_entries(database_entries, columns=None, sort=False):
    """Print a table to display the database entries.

    Parameters
    ----------
    database_entries : iterable of :class:`DatabaseEntry` instances
        The database entries will be the rows in the resulting table.

    columns : iterable of str
        The columns that will be displayed in the resulting table. Possible
        values for the strings are all attributes of :class:`DatabaseEntry`.

    sort : bool (optional)
        If True, sorts the entries before displaying them.

    """
    return _create_display_table(database_entries, columns, sort).__str__()<|MERGE_RESOLUTION|>--- conflicted
+++ resolved
@@ -12,23 +12,13 @@
 from sqlalchemy.orm import relationship
 from sqlalchemy.ext.declarative import declarative_base
 
-<<<<<<< HEAD
+import astropy.table
+from astropy.units import Unit, nm, quantity, equivalencies
+
+
+from sunpy import config
 from sunpy.time import parse_time, TimeRange, Time
 from sunpy.io import fits, file_tools as sunpy_filetools
-from sunpy.util import print_table
-from sunpy.extern.six.moves import map
-from sunpy.extern import six
-import sunpy.net
-=======
-import astropy.table
-from astropy.units import Unit, nm, quantity, equivalencies
->>>>>>> c5453213
-
-import sunpy.net
-from sunpy import config
-from sunpy.io import fits
-from sunpy.io import file_tools as sunpy_filetools
-from sunpy.time import parse_time
 
 TIME_FORMAT = config.get("general", "time_format")
 
