--- conflicted
+++ resolved
@@ -16,11 +16,7 @@
 
 __all__ = ['read', 'get_header', 'write']
 
-<<<<<<< HEAD
-def read(filepath, j2k_to_image="opj_decompress"):
-=======
 def read(filepath, j2k_to_image='j2k_to_image'):
->>>>>>> b592073a
     """
     Reads a JPEG2000 file
     
