import copy
import datetime
import pytest

import numpy as np
from astropy.units.quantity import Quantity
from astropy.tests.helper import assert_quantity_allclose
from numpy.testing import assert_array_equal, assert_almost_equal
from pandas.util.testing import assert_frame_equal
import astropy.units as u

<<<<<<< HEAD
from sunpy.time import TimeRange, parse_time
from sunpy.time.astropy_time import _is_time_equal
from sunpy import timeseries
from sunpy.instr import goes
from sunpy.data.test import get_test_filepath

from astropy.time import Time
=======
from sunpy.time import TimeRange
from sunpy import timeseries
from sunpy.instr import goes
from sunpy.data.test import get_test_filepath
>>>>>>> 98cced8d

# Define input variables to be used in test functions for
# _goes_chianti_tem.
LONGFLUX = Quantity([7e-6], unit="W/m**2")
SHORTFLUX = Quantity([7e-7], unit="W/m**2")
DATE = "2014-04-16"


@pytest.mark.remote_data
def test_goes_event_list():
    # Set a time range to search
    trange = TimeRange('2011-06-07 00:00', '2011-06-08 00:00')
    # Test case where GOES class filter is applied
    result = goes.get_goes_event_list(trange, goes_class_filter='M1')
    assert type(result) == list
    assert type(result[0]) == dict
    assert type(result[0]['event_date']) == str
    assert type(result[0]['goes_location']) == tuple
    assert isinstance(result[0]['peak_time'], Time)
    assert isinstance(result[0]['start_time'], Time)
    assert isinstance(result[0]['end_time'], Time)
    assert type(result[0]['goes_class']) == str
    assert type(result[0]['noaa_active_region']) == int
    assert result[0]['event_date'] == '2011-06-07'
    assert result[0]['goes_location'] == (54, -21)
    # float errror
    assert _is_time_equal(result[0]['start_time'], parse_time((2011, 6, 7, 6, 16)))
    assert _is_time_equal(result[0]['peak_time'], parse_time((2011, 6, 7, 6, 41)))
    assert _is_time_equal(result[0]['end_time'], parse_time((2011, 6, 7, 6, 59)))
    assert result[0]['goes_class'] == 'M2.5'
    assert result[0]['noaa_active_region'] == 11226
    # Test case where GOES class filter not applied
    result = goes.get_goes_event_list(trange)
    assert type(result) == list
    assert type(result[0]) == dict
    assert type(result[0]['event_date']) == str
    assert type(result[0]['goes_location']) == tuple
    assert isinstance(result[0]['peak_time'], Time)
    assert isinstance(result[0]['start_time'], Time)
    assert isinstance(result[0]['end_time'], Time)
    assert type(result[0]['goes_class']) == str
    assert type(result[0]['noaa_active_region']) == int
    assert result[0]['event_date'] == '2011-06-07'
    assert result[0]['goes_location'] == (54, -21)
    assert _is_time_equal(result[0]['start_time'], parse_time((2011, 6, 7, 6, 16)))
    assert _is_time_equal(result[0]['peak_time'], parse_time((2011, 6, 7, 6, 41)))
    assert _is_time_equal(result[0]['end_time'], parse_time((2011, 6, 7, 6, 59)))
    assert result[0]['goes_class'] == 'M2.5'
    assert result[0]['noaa_active_region'] == 11226


@pytest.mark.remote_data
def test_calculate_temperature_em():
    # Create XRSTimeSeries object, then create new one with
    # temperature & EM using with calculate_temperature_em().
    goeslc = timeseries.TimeSeries(get_test_filepath("go1520110607.fits"))
    goeslc_new = goes.calculate_temperature_em(goeslc)
    # Test correct exception is raised if a XRSTimeSeries object is
    # not inputted.
    with pytest.raises(TypeError):
        goes.calculate_temperature_em([])
    # Find temperature and EM manually with _goes_chianti_tem()
    temp, em = goes._goes_chianti_tem(
        goeslc.quantity("xrsb"),
        goeslc.quantity("xrsa"),
        satellite=int(goeslc.meta.metas[0]["TELESCOP"].split()[1]), date="2014-01-01")
    # Check that temperature and EM arrays from _goes_chianti_tem()
    # are same as those in new XRSTimeSeries object.
    assert goeslc_new.data.temperature.all() == temp.value.all()
    assert goeslc_new.data.em.all() == em.value.all()
    # Check rest of data frame of new XRSTimeSeries object is same
    # as that in original object.
    goeslc_revert = copy.deepcopy(goeslc_new)
    del goeslc_revert.data["temperature"]
    del goeslc_revert.data["em"]
    assert_frame_equal(goeslc_revert.data, goeslc.data)


@pytest.mark.remote_data
def test_goes_chianti_tem_errors():
    # Define input variables.
    ratio = SHORTFLUX/LONGFLUX
    shortflux_toomany = Quantity(
        np.append(SHORTFLUX.value, SHORTFLUX.value[0]), unit="W/m**2")
    shortflux_toosmall = copy.deepcopy(SHORTFLUX)
    shortflux_toosmall.value[0] = -1
    shortflux_toobig = copy.deepcopy(SHORTFLUX)
    shortflux_toobig.value[0] = 1
    temp_test = Quantity(np.zeros(len(LONGFLUX))+10, unit="MK")
    temp_test_toomany = Quantity(np.append(temp_test.value, 0), unit="MK")
    temp_test_toosmall = copy.deepcopy(temp_test)
    temp_test_toosmall.value[0] = -1
    temp_test_toobig = copy.deepcopy(temp_test)
    temp_test_toobig.value[0] = 101
    # First test correct exceptions are raised if incorrect inputs are
    # entered.
    with pytest.raises(ValueError):
        temp, em = goes._goes_chianti_tem(LONGFLUX, SHORTFLUX, satellite=-1)
    with pytest.raises(ValueError):
        temp, em = goes._goes_chianti_tem(LONGFLUX, shortflux_toomany)
    with pytest.raises(ValueError):
        temp = goes._goes_get_chianti_temp(ratio, satellite=-1)
    with pytest.raises(ValueError):
        temp, em = goes._goes_chianti_tem(LONGFLUX, SHORTFLUX,
                                          abundances="Neither")
    with pytest.raises(ValueError):
        temp = goes._goes_get_chianti_temp(ratio, abundances="Neither")
    with pytest.raises(ValueError):
        temp, em = goes._goes_chianti_tem(LONGFLUX, shortflux_toobig)
    with pytest.raises(ValueError):
        em = goes._goes_get_chianti_em(LONGFLUX, temp_test, satellite=-1)
    with pytest.raises(ValueError):
        em = goes._goes_get_chianti_em(LONGFLUX, temp_test,
                                       abundances="Neither")
    with pytest.raises(ValueError):
        em = goes._goes_get_chianti_em(LONGFLUX, temp_test,
                                       abundances="Neither")
    with pytest.raises(ValueError):
        em = goes._goes_get_chianti_em(LONGFLUX, temp_test_toosmall)
    with pytest.raises(ValueError):
        em = goes._goes_get_chianti_em(LONGFLUX, temp_test_toobig)


@pytest.mark.remote_data
def test_goes_chianti_tem_case1():
    # test case 1: satellite > 7, abundances = coronal
    temp1, em1 = goes._goes_chianti_tem(LONGFLUX, SHORTFLUX, satellite=15,
                                        date=DATE)
    np.testing.assert_allclose(temp1, Quantity([11.28], unit="MK"), rtol=0.01)
    assert all(em1 < Quantity([4.79e+48], unit="1/cm**3")) and \
        em1 > Quantity([4.78e+48], unit="1/cm**3")



@pytest.mark.remote_data
def test_goes_chianti_tem_case2():
    # test case 2: satellite > 7, abundances = photospheric
    temp2, em2 = goes._goes_chianti_tem(LONGFLUX, SHORTFLUX, satellite=15,
                                        date=DATE, abundances="photospheric")
    assert all(temp2 < Quantity([10.25], unit="MK")) and \
        all(temp2 > Quantity([10.24], unit="MK"))
    assert all(em2 < Quantity([1.12e+49], unit="1/cm**3")) and \
        all(em2 > Quantity([1.11e+49], unit="1/cm**3"))


@pytest.mark.remote_data
def test_goes_chianti_tem_case3():
    # test case 3: satellite < 8 and != 6, abundances = coronal
    temp3, em3 = goes._goes_chianti_tem(LONGFLUX, SHORTFLUX, satellite=5,
                                        date=DATE,
                                        abundances="coronal")
    assert all(temp3 < Quantity([11.43], unit="MK")) and \
        all(temp3 > Quantity([11.42], unit="MK"))
    assert all(em3 < Quantity([3.85e+48], unit="1/cm**3")) and \
        all(em3 > Quantity([3.84e+48], unit="1/cm**3"))


@pytest.mark.remote_data
def test_goes_chianti_tem_case4():
    # test case 4: satellite < 8 and != 6, abundances = photospheric
    temp4, em4 = goes._goes_chianti_tem(LONGFLUX, SHORTFLUX, satellite=5,
                                        date=DATE,
                                        abundances="photospheric")
    assert all(temp4 < Quantity([10.42], unit="MK")) and \
        all(temp4 > Quantity([10.41], unit="MK"))
    assert all(em4 < Quantity(8.81e+48, unit="1/cm**3")) and \
        all(em4 > Quantity(8.80e+48, unit="1/cm**3"))


@pytest.mark.remote_data
def test_goes_chianti_tem_case5():
    # test case 5: satellite = 6, date < 1983-06-28, abundances = coronal
    temp5, em5 = goes._goes_chianti_tem(LONGFLUX, SHORTFLUX, satellite=6,
                                        date="1983-06-27",
                                        abundances="coronal")
    assert all(temp5 < Quantity(12.30, unit="MK")) and \
        all(temp5 > Quantity(12.29, unit="MK"))
    assert all(em5 < Quantity(3.13e+48, unit="1/cm**3")) and \
        all(em5 > Quantity(3.12e+48, unit="1/cm**3"))


@pytest.mark.remote_data
def test_goes_chianti_tem_case6():
    # test case 6: satellite = 6, date < 1983-06-28, abundances = photospheric
    temp6, em6 = goes._goes_chianti_tem(LONGFLUX, SHORTFLUX, satellite=6,
                                        date="1983-06-27",
                                        abundances="photospheric")
    assert all(temp6 < Quantity(11.44, unit="MK")) and \
        all(temp6 > Quantity(11.43, unit="MK"))
    assert all(em6 < Quantity(6.74e+48, unit="1/cm**3")) and \
        all(em6 > Quantity(6.73e+48, unit="1/cm**3"))


@pytest.mark.remote_data
def test_goes_chianti_tem_case7():
    # test case 7: satellite = 6, date > 1983-06-28, abundances = coronal
    temp7, em7 = goes._goes_chianti_tem(LONGFLUX, SHORTFLUX, satellite=6,
                                        date=DATE,
                                        abundances="coronal")
    assert all(temp7 < Quantity(11.34, unit="MK")) and \
        all(temp7 > Quantity(11.33, unit="MK"))
    assert all(em7 < Quantity(4.08e+48, unit="1/cm**3")) and \
        all(em7 > Quantity(4.07e+48, unit="1/cm**3"))


@pytest.mark.remote_data
def test_goes_chianti_tem_case8():
    # test case 8: satellite = 6, date > 1983-06-28, abundances = photospheric
    temp8, em8 = goes._goes_chianti_tem(LONGFLUX, SHORTFLUX, satellite=6,
                                        date=DATE,
                                        abundances="photospheric")
    assert all(temp8 < Quantity(10.36, unit="MK")) and \
        all(temp8 > Quantity(10.35, unit="MK"))
    assert all(em8 < Quantity(9.39e+48, unit="1/cm**3")) and \
        all(em8 > Quantity(9.38e+48, unit="1/cm**3"))


@pytest.mark.remote_data
@pytest.mark.array_compare(file_format='text',reference_dir='./')
def test_calculate_radiative_loss_rate():
    # Define input variables.
    goeslc_input = timeseries.TimeSeries(get_test_filepath("go1520110607.fits"))
    not_goeslc = []
    goeslc_no_em = goes.calculate_temperature_em(goeslc_input)
    del goeslc_no_em.data["em"]

    # Check correct exceptions are raised to incorrect inputs
    with pytest.raises(TypeError):
        goes_test = goes.calculate_radiative_loss_rate(not_goeslc)

    # Check function gives correct results.
    # Test case 1: GOESLightCurve object with only flux data
    goeslc_test = goes.calculate_radiative_loss_rate(goeslc_input)
    exp_data = np.array([1.78100055e+19, 1.66003113e+19, 1.71993065e+19,
                         1.60171768e+19, 1.71993065e+19])
    np.testing.assert_allclose(goeslc_test.data.rad_loss_rate[:5],
                               exp_data)

    # Test case 2: GOESLightCurve object with flux and temperature
    # data, but no EM data.
    goes_test = goes.calculate_radiative_loss_rate(goeslc_no_em)
    # we test that the column has been added
    assert "rad_loss_rate" in goes_test.columns
<<<<<<< HEAD
=======
    # Compare every 50th value to save on filesize
    return np.array(goes_test.data[::50])
>>>>>>> 98cced8d


@pytest.mark.remote_data
def test_calc_rad_loss_errors():
    # Define input variables
    temp = 11.0 * Quantity(np.ones(6), unit="MK")
    em = 4.0e+48 * Quantity(np.ones(6), unit="1/cm**3")
    obstime = np.array([parse_time((2014, 1, 1, 0, 0, 0)),
                        parse_time((2014, 1, 1, 0, 0, 2)),
                        parse_time((2014, 1, 1, 0, 0, 4)),
                        parse_time((2014, 1, 1, 0, 0, 6)),
                        parse_time((2014, 1, 1, 0, 0, 8)),
                        parse_time((2014, 1, 1, 0, 0, 10))], dtype=object)
    temp_toolong = Quantity(np.append(temp.value, 0), unit="MK")
<<<<<<< HEAD
    obstime_toolong = np.array([parse_time((2014, 1, 1, 0, 0, 0)),
                                parse_time((2014, 1, 1, 0, 0, 2)),
                                parse_time((2014, 1, 1, 0, 0, 4)),
                                parse_time((2014, 1, 1, 0, 0, 6)),
                                parse_time((2014, 1, 1, 0, 0, 8)),
                                parse_time((2014, 1, 1, 0, 0, 10)),
                                parse_time((2014, 1, 1, 0, 0, 12))], dtype=object)
=======
    obstime_toolong =  np.array([datetime.datetime(2014, 1, 1, 0, 0, 0),
                                 datetime.datetime(2014, 1, 1, 0, 0, 2),
                                 datetime.datetime(2014, 1, 1, 0, 0, 4),
                                 datetime.datetime(2014, 1, 1, 0, 0, 6),
                                 datetime.datetime(2014, 1, 1, 0, 0, 8),
                                 datetime.datetime(2014, 1, 1, 0, 0, 10),
                                 datetime.datetime(2014, 1, 1, 0, 0, 12)], dtype=object)
>>>>>>> 98cced8d
    obstime_nonchrono = copy.deepcopy(obstime)
    obstime_nonchrono[1] = obstime[-1]
    obstime_nonchrono[-1] = obstime[1]
    obstime_notdatetime = copy.deepcopy(obstime)
    obstime_notdatetime[0] = 1
    temp_outofrange = Quantity([101, 11.0, 11.0, 11.0, 11.0, 11.0], unit="MK")
    # Ensure correct exceptions are raised.
    with pytest.raises(ValueError):
        rad_loss_test = goes._calc_rad_loss(temp_toolong, em, obstime)
    with pytest.raises(ValueError):
        rad_loss_test = goes._calc_rad_loss(temp_outofrange, em, obstime)
    with pytest.raises(IOError):
        rad_loss_test = goes._calc_rad_loss(temp, em, obstime_toolong)
    with pytest.raises(ValueError):
        lx_test = goes._calc_rad_loss(temp, em, obstime_notdatetime)
    with pytest.raises(ValueError):
        rad_loss_test = goes._calc_rad_loss(temp, em, obstime_nonchrono)


@pytest.mark.remote_data
def test_calc_rad_loss_nokwags():
    # Define input variables
    temp = Quantity([11.0, 11.0, 11.0, 11.0, 11.0, 11.0], unit="MK")
    em = Quantity([4.0e+48, 4.0e+48, 4.0e+48, 4.0e+48, 4.0e+48, 4.0e+48],
                  unit="1/cm**3")
    obstime = np.array([parse_time((2014, 1, 1, 0, 0, 0)),
                        parse_time((2014, 1, 1, 0, 0, 2)),
                        parse_time((2014, 1, 1, 0, 0, 4)),
                        parse_time((2014, 1, 1, 0, 0, 6)),
                        parse_time((2014, 1, 1, 0, 0, 8)),
                        parse_time((2014, 1, 1, 0, 0, 10))], dtype=object)
    # Test output is correct when no kwags are set.
    rad_loss_test = goes._calc_rad_loss(temp[:2], em[:2])
    rad_loss_expected = {"rad_loss_rate":
                         3.01851392e+19 * Quantity(np.ones(2), unit="J/s")}
    assert sorted(rad_loss_test.keys()) == sorted(rad_loss_expected.keys())
    assert_quantity_allclose(rad_loss_test["rad_loss_rate"],
                             rad_loss_expected["rad_loss_rate"], rtol=0.01)


@pytest.mark.remote_data
def test_calc_rad_loss_obstime():
    # Define input variables
    temp = Quantity([11.0, 11.0, 11.0, 11.0, 11.0, 11.0], unit="MK")
    em = Quantity([4.0e+48, 4.0e+48, 4.0e+48, 4.0e+48, 4.0e+48, 4.0e+48],
                  unit="1/cm**3")
    obstime = np.array([parse_time((2014, 1, 1, 0, 0, 0)),
                        parse_time((2014, 1, 1, 0, 0, 2)),
                        parse_time((2014, 1, 1, 0, 0, 4)),
                        parse_time((2014, 1, 1, 0, 0, 6)),
                        parse_time((2014, 1, 1, 0, 0, 8)),
                        parse_time((2014, 1, 1, 0, 0, 10))], dtype=object)
    # Test output is correct when obstime and cumulative kwargs are set.
    rad_loss_test = goes._calc_rad_loss(temp, em, obstime)
    rad_loss_expected = {
        "rad_loss_rate": 3.01851392e+19 * Quantity(np.ones(6), unit="J/s"),
        "rad_loss_int": Quantity(3.01851392e+20, unit="J"),
        "rad_loss_cumul": Quantity([6.03702783e+19, 1.20740557e+20,
                                    1.81110835e+20, 2.41481113e+20,
                                    3.01851392e+20], unit="J")
    }
    assert sorted(rad_loss_test.keys()) == sorted(rad_loss_expected.keys())
    assert_quantity_allclose(rad_loss_test["rad_loss_rate"],
                             rad_loss_expected["rad_loss_rate"], rtol=0.0001)
    assert_quantity_allclose(rad_loss_test["rad_loss_int"],
                             rad_loss_expected["rad_loss_int"], rtol=0.0001)
    assert_quantity_allclose(rad_loss_test["rad_loss_cumul"],
                             rad_loss_expected["rad_loss_cumul"], rtol=0.0001)


@pytest.mark.remote_data
def test_calculate_xray_luminosity():
    # Check correct exceptions are raised to incorrect inputs
    not_goeslc = []
    with pytest.raises(TypeError):
        goes_test = goes.calculate_xray_luminosity(not_goeslc)
    # Check function gives correct results.
    goeslc_input = timeseries.TimeSeries(get_test_filepath("go1520110607.fits"))
    goeslc_test = goes.calculate_xray_luminosity(goeslc_input)
    exp_xrsa = u.Quantity([2.8962085e+14, 2.8962085e+14, 2.8962085e+14, 2.8962085e+14,
                           2.8962085e+14], "W")
    exp_xrsb = u.Quantity([5.4654352e+16, 5.3133844e+16, 5.3895547e+16, 5.2375035e+16,
                           5.3895547e+16], "W")
    assert_quantity_allclose(exp_xrsa, goeslc_test.quantity("luminosity_xrsa")[:5])
    assert_quantity_allclose(exp_xrsb, goeslc_test.quantity("luminosity_xrsb")[:5])


def test_goes_lx_errors():
    # Define input values of flux and time.
    longflux = 7e-6 * Quantity(np.ones(6), unit="W/m**2")
    shortflux = 7e-7 * Quantity(np.ones(6), unit="W/m**2")
    obstime = np.array([parse_time((2014, 1, 1, 0, 0, 0)),
                        parse_time((2014, 1, 1, 0, 0, 2)),
                        parse_time((2014, 1, 1, 0, 0, 4)),
                        parse_time((2014, 1, 1, 0, 0, 6)),
                        parse_time((2014, 1, 1, 0, 0, 8)),
                        parse_time((2014, 1, 1, 0, 0, 10))], dtype=object)
    longflux_toolong = Quantity(np.append(longflux.value, 0), unit=longflux.unit)
    obstime_nonchrono = copy.deepcopy(obstime)
    obstime_nonchrono[1] = obstime[-1]
    obstime_notdatetime = copy.deepcopy(obstime)
    obstime_notdatetime[0] = 1
    # Ensure correct exceptions are raised.
    with pytest.raises(ValueError):
        lx_test = goes._goes_lx(longflux_toolong, shortflux, obstime)
    with pytest.raises(ValueError):
        lx_test = goes._goes_lx(longflux, shortflux, obstime_notdatetime)
    with pytest.raises(ValueError):
        lx_test = goes._goes_lx(longflux, shortflux, obstime_nonchrono)


def test_goes_lx_nokwargs():
    # Define input values of flux and time.
    longflux = Quantity([7e-6, 7e-6, 7e-6, 7e-6, 7e-6, 7e-6], unit="W/m**2")
    shortflux = Quantity([7e-7, 7e-7, 7e-7, 7e-7, 7e-7, 7e-7], unit="W/m**2")
    # Test output when no kwargs are set.
    lx_test = goes._goes_lx(longflux[:2], shortflux[:2])
    lx_expected = {"longlum": Quantity([1.98649103e+18, 1.98649103e+18],
                                       unit="W"),
                   "shortlum": Quantity([1.98649103e+17, 1.98649103e+17],
                                        unit="W")}
    assert sorted(lx_test.keys()) == sorted(lx_expected.keys())
    assert_quantity_allclose(lx_test["longlum"], lx_expected["longlum"], rtol=0.1)
    assert_quantity_allclose(lx_test["shortlum"], lx_expected["shortlum"],
                             rtol=0.1)


def test_goes_lx_date():
    # Define input values of flux and time.
    longflux = Quantity([7e-6, 7e-6, 7e-6, 7e-6, 7e-6, 7e-6], unit="W/m**2")
    shortflux = Quantity([7e-7, 7e-7, 7e-7, 7e-7, 7e-7, 7e-7], unit="W/m**2")
    # Test output when date kwarg is set.
    lx_test = goes._goes_lx(longflux[:2], shortflux[:2], date="2014-04-21")
    lx_expected = {"longlum": Quantity([1.98649103e+18, 1.98649103e+18],
                                       unit="W"),
                   "shortlum": Quantity([1.98649103e+17, 1.98649103e+17],
                                        unit="W")}
    assert sorted(lx_test.keys()) == sorted(lx_expected.keys())
    assert_quantity_allclose(lx_test["longlum"], lx_expected["longlum"], rtol=0.001)
    assert_quantity_allclose(lx_test["shortlum"], lx_expected["shortlum"],
                             rtol=0.001)


def test_goes_lx_obstime():
    # Define input values of flux and time.
    longflux = Quantity([7e-6, 7e-6, 7e-6, 7e-6, 7e-6, 7e-6], unit="W/m**2")
    shortflux = Quantity([7e-7, 7e-7, 7e-7, 7e-7, 7e-7, 7e-7], unit="W/m**2")
    obstime = np.array([parse_time((2014, 1, 1, 0, 0, 0)),
                        parse_time((2014, 1, 1, 0, 0, 2)),
                        parse_time((2014, 1, 1, 0, 0, 4)),
                        parse_time((2014, 1, 1, 0, 0, 6)),
                        parse_time((2014, 1, 1, 0, 0, 8)),
                        parse_time((2014, 1, 1, 0, 0, 10))], dtype=object)
    # Test output when obstime and cumulative kwargs are set.
    lx_test = goes._goes_lx(longflux, shortflux, obstime)
    lx_expected = {
        "longlum": 1.96860565e+18 * Quantity(np.ones(6), unit='W'),
        "shortlum": 1.96860565e+17 * Quantity(np.ones(6), unit='W'),
        "longlum_int": Quantity([1.96860565e+19], unit="J"),
        "shortlum_int": Quantity([1.96860565e+18], unit="J"),
        "longlum_cumul": Quantity([3.93721131e+18, 7.87442262e+18,
                                   1.18116339e+19, 1.57488452e+19,
                                   1.96860565e+19], unit="J"),
        "shortlum_cumul": Quantity([3.93721131e+17, 7.87442262e+17,
                                    1.18116339e+18, 1.57488452e+18,
                                    1.96860565e+18], unit="J")}
    assert sorted(lx_test.keys()) == sorted(lx_expected.keys())
    assert_quantity_allclose(lx_test["longlum"], lx_expected["longlum"], rtol=0.1)
    assert_quantity_allclose(lx_test["shortlum"], lx_expected["shortlum"],
                             rtol=0.1)
    assert_quantity_allclose(lx_test["longlum_int"], lx_expected["longlum_int"],
                             rtol=0.1)
    assert_quantity_allclose(lx_test["shortlum_int"], lx_expected["shortlum_int"],
                             rtol=0.1)
    assert_quantity_allclose(lx_test["longlum_cumul"], lx_expected["longlum_cumul"],
                             rtol=0.1)
    assert_quantity_allclose(lx_test["shortlum_cumul"],
                             lx_expected["shortlum_cumul"], rtol=0.1)


def test_flux_to_classletter():
    """Test converting fluxes into a class letter"""
    fluxes = Quantity(10**(-np.arange(9, 2., -1)), 'W/m**2')
    classesletter = ['A', 'A', 'B', 'C', 'M', 'X', 'X']
    calculated_classesletter = [goes.flux_to_flareclass(f)[0] for f in fluxes]
    calculated_classnumber = [float(goes.flux_to_flareclass(f)[1:]) for f in fluxes]
    assert_array_equal(classesletter, calculated_classesletter)
    assert_array_equal([0.1, 1, 1, 1, 1, 1, 10], calculated_classnumber)
    # now test the Examples
    assert goes.flux_to_flareclass(1e-08 * u.watt/u.m**2) == 'A1'
    assert goes.flux_to_flareclass(0.00682 * u.watt/u.m**2) == 'X68.2'
    assert goes.flux_to_flareclass(7.8e-09 * u.watt/u.m**2) == 'A0.78'
    assert goes.flux_to_flareclass(0.00024 * u.watt/u.m**2) == 'X2.4'
    assert goes.flux_to_flareclass(4.7e-06 * u.watt/u.m**2) == 'C4.7'
    assert goes.flux_to_flareclass(6.9e-07 * u.watt/u.m**2) == 'B6.9'
    assert goes.flux_to_flareclass(2.1e-05 * u.watt/u.m**2) == 'M2.1'


def test_class_to_flux():
    classes = ['A3.49', 'A0.23', 'M1', 'X2.3', 'M5.8', 'C2.3', 'B3.45', 'X20']
    results = Quantity([3.49e-8, 2.3e-9, 1e-5, 2.3e-4, 5.8e-5, 2.3e-6, 3.45e-7, 2e-3], 'W/m2')
    for c, r in zip(classes, results):
        assert_almost_equal(r.value, goes.flareclass_to_flux(c).value)


def test_joint_class_to_flux():
    classes = ['A3.49', 'A0.23', 'M1', 'X2.3', 'M5.8', 'C2.3', 'B3.45', 'X20']
    for c in classes:
        assert c == goes.flux_to_flareclass(goes.flareclass_to_flux(c))

# TODO add a test to check for raising error<|MERGE_RESOLUTION|>--- conflicted
+++ resolved
@@ -9,7 +9,6 @@
 from pandas.util.testing import assert_frame_equal
 import astropy.units as u
 
-<<<<<<< HEAD
 from sunpy.time import TimeRange, parse_time
 from sunpy.time.astropy_time import _is_time_equal
 from sunpy import timeseries
@@ -17,12 +16,6 @@
 from sunpy.data.test import get_test_filepath
 
 from astropy.time import Time
-=======
-from sunpy.time import TimeRange
-from sunpy import timeseries
-from sunpy.instr import goes
-from sunpy.data.test import get_test_filepath
->>>>>>> 98cced8d
 
 # Define input variables to be used in test functions for
 # _goes_chianti_tem.
@@ -156,7 +149,6 @@
         em1 > Quantity([4.78e+48], unit="1/cm**3")
 
 
-
 @pytest.mark.remote_data
 def test_goes_chianti_tem_case2():
     # test case 2: satellite > 7, abundances = photospheric
@@ -266,11 +258,8 @@
     goes_test = goes.calculate_radiative_loss_rate(goeslc_no_em)
     # we test that the column has been added
     assert "rad_loss_rate" in goes_test.columns
-<<<<<<< HEAD
-=======
     # Compare every 50th value to save on filesize
     return np.array(goes_test.data[::50])
->>>>>>> 98cced8d
 
 
 @pytest.mark.remote_data
@@ -285,7 +274,6 @@
                         parse_time((2014, 1, 1, 0, 0, 8)),
                         parse_time((2014, 1, 1, 0, 0, 10))], dtype=object)
     temp_toolong = Quantity(np.append(temp.value, 0), unit="MK")
-<<<<<<< HEAD
     obstime_toolong = np.array([parse_time((2014, 1, 1, 0, 0, 0)),
                                 parse_time((2014, 1, 1, 0, 0, 2)),
                                 parse_time((2014, 1, 1, 0, 0, 4)),
@@ -293,15 +281,6 @@
                                 parse_time((2014, 1, 1, 0, 0, 8)),
                                 parse_time((2014, 1, 1, 0, 0, 10)),
                                 parse_time((2014, 1, 1, 0, 0, 12))], dtype=object)
-=======
-    obstime_toolong =  np.array([datetime.datetime(2014, 1, 1, 0, 0, 0),
-                                 datetime.datetime(2014, 1, 1, 0, 0, 2),
-                                 datetime.datetime(2014, 1, 1, 0, 0, 4),
-                                 datetime.datetime(2014, 1, 1, 0, 0, 6),
-                                 datetime.datetime(2014, 1, 1, 0, 0, 8),
-                                 datetime.datetime(2014, 1, 1, 0, 0, 10),
-                                 datetime.datetime(2014, 1, 1, 0, 0, 12)], dtype=object)
->>>>>>> 98cced8d
     obstime_nonchrono = copy.deepcopy(obstime)
     obstime_nonchrono[1] = obstime[-1]
     obstime_nonchrono[-1] = obstime[1]
