--- conflicted
+++ resolved
@@ -198,7 +198,7 @@
     --------
     .. minigallery:: sunpy.map.sample_at_coords
     """
-<<<<<<< HEAD
+
     if method not in ["nearest", "linear", "cubic"]:
         raise ValueError('the method paramater must be either "nearest", "linear" or "cubic"')
 
@@ -211,10 +211,8 @@
         for x, coord in zip(np.array(array_indexes).T, coordinates):
             neighbors_indexes = _get_neighboring_indexes(x, smap.dimensions)
             values.append(_get_value(neighbors_indexes, smap, coord, method))
-        return np.array(values)
-=======
-    return u.Quantity(smap.data[smap.wcs.world_to_array_index(coordinates)], smap.unit)
->>>>>>> 5b0dc5a7
+        return u.Quantity(np.array(values), smap.unit)
+
 
 
 def _edge_coordinates(smap):
