--- conflicted
+++ resolved
@@ -25,7 +25,6 @@
 import sunpy.io as io
 import sunpy.wcs as wcs
 from sunpy.visualization import toggle_pylab
-from sunpy.visualization import wcsaxes_compat
 from sunpy.sun import constants
 from sunpy.sun import sun
 from sunpy.time import parse_time, is_time
@@ -33,7 +32,6 @@
 from sunpy.image.rescale import resample as sunpy_image_resample
 
 import astropy.units as u
-import astropy.wcs
 
 __all__ = ['GenericMap']
 
@@ -200,21 +198,6 @@
     @property
     def ndim(self):
         return self.data.ndim
-
-    @property
-    def wcs(self):
-        if self._wcs:
-            return self._wcs
-        else:
-            w2 = astropy.wcs.WCS(naxis=2)
-            w2.wcs.crpix = [self.reference_pixel['x'], self.reference_pixel['y']]
-            w2.wcs.cdelt = [self.scale['x'], self.scale['y']]
-            w2.wcs.crval = [self.reference_coordinate['x'], self.reference_coordinate['y']]
-            w2.wcs.ctype = [self.coordinate_system['x'], self.coordinate_system['y']]
-            w2.wcs.pc = self.rotation_matrix
-            w2.wcs.cunit = [self.units['x'], self.units['y']]
-
-            return w2
 
     def std(self, *args, **kwargs):
         return self.data.std(*args, **kwargs)
@@ -1054,7 +1037,6 @@
         """
 
         if not axes:
-<<<<<<< HEAD
             axes = plt.gca()
 
         XX, YY = np.meshgrid(np.arange(self.data.shape[0]),
@@ -1100,57 +1082,8 @@
 
         axes.set_ylim(self.yrange.value)
         axes.set_xlim(self.xrange.value)
-=======
-            axes = wcsaxes_compat.gca_wcs(self.wcs)
->>>>>>> f65bd066
-
-        if wcsaxes_compat.is_wcsaxes(axes):
-            return wcsaxes_compat.wcsaxes_heliographic_overlay(axes)
-
-        else:
-            x, y = self.pixel_to_data()
-            dsun = self.dsun
-
-            b0 = self.heliographic_latitude
-            l0 = self.heliographic_longitude
-            units = [self.units['x'], self.units['y']]
-
-            #Prep the plot kwargs
-            plot_kw = {'color':'white',
-                       'linestyle':'dotted',
-                       'zorder':100}
-            plot_kw.update(kwargs)
-
-            hg_longitude_deg = np.linspace(-180, 180, num=361) + self.heliographic_longitude
-            hg_latitude_deg = np.arange(-90, 90, grid_spacing)
-
-            # draw the latitude lines
-            for lat in hg_latitude_deg:
-                x, y = wcs.convert_hg_hpc(hg_longitude_deg, lat * np.ones(361),
-                                          b0_deg=b0, l0_deg=l0, dsun_meters=dsun,
-                                          angle_units=units[0], occultation=True)
-                valid = np.logical_and(np.isfinite(x), np.isfinite(y))
-                x = x[valid]
-                y = y[valid]
-                axes.plot(x, y, **plot_kw)
-
-            hg_longitude_deg = np.arange(-180, 180, grid_spacing) + self.heliographic_longitude
-            hg_latitude_deg = np.linspace(-90, 90, num=181)
-
-            # draw the longitude lines
-            for lon in hg_longitude_deg:
-                x, y = wcs.convert_hg_hpc(lon * np.ones(181), hg_latitude_deg,
-                                          b0_deg=b0, l0_deg=l0, dsun_meters=dsun,
-                                          angle_units=units[0], occultation=True)
-                valid = np.logical_and(np.isfinite(x), np.isfinite(y))
-                x = x[valid]
-                y = y[valid]
-                axes.plot(x, y, **plot_kw)
-
-            axes.set_ylim(self.yrange)
-            axes.set_xlim(self.xrange)
-
-            return axes
+
+        return axes
 
     def draw_limb(self, axes=None, **kwargs):
         """Draws a circle representing the solar limb
@@ -1172,7 +1105,7 @@
         """
 
         if not axes:
-            axes = wcsaxes_compat.gca_wcs(self.wcs)
+            axes = plt.gca()
 
         c_kw = {'radius':self.rsun_obs,
                 'fill':False,
@@ -1222,7 +1155,7 @@
 
         # Normal plot
         else:
-            axes = wcsaxes_compat.gca_wcs(self.wcs, fig=figure)
+            axes = figure.gca()
 
         im = self.plot(axes=axes, **matplot_args)
 
@@ -1293,7 +1226,7 @@
         if annotate:
             axes.set_title("{name} {date:{tmf}}".format(name=self.name,
                                                         date=parse_time(self.date),
-                                                        tmf=TIME_FORMAT), y=1.05)
+                                                        tmf=TIME_FORMAT))
 
             # x-axis label
             if self.coordinate_system['x'] == 'HG':
@@ -1310,31 +1243,15 @@
             axes.set_xlabel(xlabel)
             axes.set_ylabel(ylabel)
 
-<<<<<<< HEAD
-=======
-
->>>>>>> f65bd066
+
         cmap = deepcopy(self.cmap)
         if gamma is not None:
             cmap.set_gamma(gamma)
 
-<<<<<<< HEAD
-        # make imshow kwargs a dict
-        kwargs = {'origin': 'lower',
-                  'cmap': cmap,
-                  'norm': self.mpl_color_normalizer,
-                  'extent': np.append(self.xrange.value, self.yrange.value),
-                  'interpolation': 'nearest'}
-=======
         kwargs = self._mpl_imshow_kwargs(axes, cmap)
->>>>>>> f65bd066
         kwargs.update(imshow_args)
 
-        # Allows users to show masked data
-        if self.mask is None:
-            ret = axes.imshow(self.data, **kwargs)
-        else:
-            ret = axes.imshow(np.ma.array(np.asarray(self.data), mask=self.mask), **kwargs)
+        ret = axes.imshow(self.data, **kwargs)
 
         if wcsaxes_compat.is_wcsaxes(axes):
             wcsaxes_compat.default_wcs_grid(axes)
